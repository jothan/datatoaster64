--- conflicted
+++ resolved
@@ -192,11 +192,6 @@
     pub fn opendir(&self, inode_index: u64) -> Result<DirectoryHandle<D>, Error> {
         let inode = self.0.inodes.get_handle_u64(inode_index, &self.0.device)?;
         let guard = inode.read();
-<<<<<<< HEAD
-        log::error!("inode: {:?}", guard.deref());
-=======
-
->>>>>>> dbe81c70
         if InodeType::try_from(guard.kind)? != InodeType::Directory {
             return Err(Error::NotDirectory);
         }
